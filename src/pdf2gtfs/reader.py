""" Used to read the pdf file. """
from __future__ import annotations

import logging
import os
import sys
from itertools import pairwise
from operator import attrgetter
from pathlib import Path
from shutil import copyfile
from tempfile import NamedTemporaryFile
from time import strptime, time
from typing import (
    cast, Iterator, Optional, Tuple, TypeAlias, Union,
    )

import pandas as pd
from more_itertools import (
    first_true, flatten, partition, prepend, collapse,
    )
from pdfminer.high_level import extract_pages
from pdfminer.layout import (
    LAParams, LTChar, LTPage, LTText, LTTextLine,
    )
from pdfminer.pdfcolor import PDFColorSpace
from pdfminer.pdfdocument import PDFDocument
from pdfminer.pdffont import PDFFont
from pdfminer.pdfinterp import PDFGraphicState
from pdfminer.pdfparser import PDFParser, PDFSyntaxError
from pdfminer.utils import Matrix

from pdf2gtfs.config import Config
from pdf2gtfs.datastructures.pdftable import Char
from pdf2gtfs.datastructures.pdftable.field import Field as PDFField
from pdf2gtfs.datastructures.table.bounds import Bounds
from pdf2gtfs.datastructures.table.cell import C, Cell, Cs
from pdf2gtfs.datastructures.table.celltype import T
<<<<<<< HEAD
from pdf2gtfs.datastructures.table.table import Table
=======
from pdf2gtfs.datastructures.table.table import (
    cells_to_rows, group_cells_by, merge_tables, Table,
    )
>>>>>>> 5513ab3d
from pdf2gtfs.datastructures.pdftable.pdftable import (
    cleanup_tables, PDFTable, Row, split_rows_into_tables,
    )
from pdf2gtfs.datastructures.timetable.table import TimeTable


def ltchar_monkeypatch__init__(
        self,
        matrix: Matrix,
        font: PDFFont,
        fontsize: float,
        scaling: float,
        rise: float,
        text: str,
        textwidth: float,
        textdisp: Union[float, Tuple[Optional[float], float]],
        ncs: PDFColorSpace,
        graphicstate: PDFGraphicState,
        ) -> None:
    """ This monkeypatch is required, to keep access to the font/fontsize. """
    self.font = font
    self.fontsize = fontsize
    return self.default_init(matrix, font, fontsize, scaling, rise, text,
                             textwidth, textdisp, ncs, graphicstate)


# TODO NOW: Use a class instead, to enable code completion?
# noinspection PyTypeChecker
LTChar.default_init = LTChar.__init__
LTChar.__init__ = ltchar_monkeypatch__init__
LTChar.font = None
LTChar.fontsize = None


PDF_READ_ERROR_CODE = 2
INVALID_PAGES_QUIT_CODE = 3

logger = logging.getLogger(__name__)

Line: TypeAlias = list[Char]
Lines: TypeAlias = list[Line]


def _fix_cid_text(text: str) -> str:
    """ Fix chars which were turned into codes during preprocessing. """
    # TODO NOW: This should be done using LTChar.font
    if len(text) == 1:
        return text
    try:
        # Broken chars have this format: 'cid(x)' where x is a number.
        return chr(int(text[5:-1]))
    except TypeError:
        logger.debug(f"Encountered charcode '{text}' with length "
                     f"{len(text)}, but could not convert it to char.")


def lt_char_to_dict(lt_char: LTChar, page_height: float
                    ) -> dict[str: str | float]:
    char = {"x0": round(lt_char.x0, 2), "x1": round(lt_char.x1, 2),
            "y0": round(page_height - lt_char.y1, 2),
            "y1": round(page_height - lt_char.y1 + lt_char.height, 2),
            "text": _fix_cid_text(lt_char.get_text())}
    return char


def get_chars_dataframe(page: LTPage) -> pd.DataFrame:
    """ Returns a dataframe consisting of Chars.

    We can't use LTTextLine because it depends on pdfminer's layout algorithm,
    which merges fields of different columns, making it sometimes impossible,
    to properly detect column annotations.
    """

    def cleanup_df(df: pd.DataFrame) -> pd.DataFrame:
        """ Cleanup the given dataframe.

        Rounds the coordinates and drops any entries outside the page.
        """
        # Round to combat possible tolerances in the coordinates.
        df = df.round({"x0": 2, "x1": 2, "y0": 2, "y1": 2})
        # Skip objects which are not on the page.
        return df[(df["x0"] < df["x1"]) & (df["y0"] < df["y1"]) &
                  (df["x0"] >= page.x0) & (df["x1"] <= page.x1) &
                  (df["y0"] >= page.y0) & (df["y1"] <= page.y1)]

    char_list = []
    text_chars = [char for char in collapse(page, base_type=LTChar)
                  if isinstance(char, LTChar)]
    for text_char in text_chars:
        char = lt_char_to_dict(text_char, page.y1)
        # Ignore vertical text.
        if not text_char.upright:
            msg = ("Char(text='{text}', x0={x0:.2f}, "
                   "y0={y0:.2f}, x1={x1:.2f}, y1={y1:.2f})")
            logger.debug(f"Skipping vertical char:\n\t"
                         f"{msg.format(**char)}")
            continue
        char_list.append(char)

    char_df = cleanup_df(pd.DataFrame(char_list))

    # Change type to reduce memory usage.
    text_dtype = pd.CategoricalDtype(set(char_df["text"]))
    char_df["text"] = char_df["text"].astype(text_dtype)

    return char_df


def split_line_into_words(line: LTTextLine) -> list[list[LTChar]]:
    """ Create lists of chars, that each belong to the same word.

    Iteratively check if a whitespace char (or LTAnnot) is between two
    consecutive chars, to decide if they belong to the same word.

    :param line: The line to split.
    :type line: LTTextLine
    :return: A list of words (= LTChar lists)
    :rtype: List[List[LTChar]]
    """
    def different_font(char1: LTText | None, char2: LTChar) -> bool:
        """ Check if the chars have different font properties. """
        if char1 is None or not isinstance(char1, LTChar):
            return True
        if char1.fontname != char2.fontname:
            return True
        if char1.fontsize != char2.fontsize:
            return True
        if char1.font != char2.font:
            return True
        return False

    def is_word_split(char1: LTChar) -> bool:
        """ Check if the given char is a word split (i.e., whitespace). """
        return char1.get_text() in (" ", "\n")

    words: list[list[LTChar]] = []
    # Do not prefilter line, because LTAnno may be used as word split.
    for prev_char, char in pairwise(prepend(None, line)):
        not_char = not isinstance(char, LTChar)
        if not_char or is_word_split(char) or different_font(prev_char, char):
            words.append([])
        if not_char:
            continue
        words[-1].append(char)
    # Drop empty words.
    return list(filter(bool, words))


def word_contains_time(word: list[LTChar]) -> bool:
    word_text = "".join([char.get_text().strip() for char in word])
    try:
        strptime(word_text, Config.time_format)
    except ValueError:
        return False
    return True


def get_cells_from_page(page: LTPage) -> tuple[list[C], list[C], list[C]]:
    """ Create an object for each word on the page.

    :param page: A single page of a PDF.
    :type page: LTPage
    :return: Two lists, where the first contains all TimeCells of the page
     and the second contains all Cells not containing a time of the page.
    :rtype: tuple[list[DataField], list[C]]
    """
    text_lines = collapse(page, base_type=LTTextLine)
    words = flatten(map(split_line_into_words, text_lines))
    page_height = page.y1
    cells = map(lambda chars: Cell.from_lt_chars(chars, page_height), words)
    # Remove Cells that do not contain any text.
    cells = filter(lambda f: f.text, cells)
    # Split the cells based on their type.
    non_time_cells, time_cells = partition(
        lambda c: c.has_type(T.Time, strict=True), cells)
    # Some text may not have been read properly by pdfminer.
    non_time_cells, invalid_cells = partition(
        lambda c: c.text.startswith("(cid"), non_time_cells)

    # TODO: Add alternative_pre_merge to enable/disable this.
    # non_time_cells = merge_other_cells(non_time_cells)

    return list(time_cells), list(non_time_cells), list(invalid_cells)


def assign_other_cells_to_tables(tables: list[Table], cells: Cs) -> None:
    """ Assign those cells to each table that can be used to expand.

    A cell C can be used to expand a table T1, if no other table T2
    is between C and T1.

    :param tables: All tables of the page.
    :param cells: All cells of the page, that are neither
     TimeCells nor RepeatCells.
    """
    def get_next_lower(sorted_tables: list[Table], axis: str) -> float | None:
        """ Return the upper bound of the next lower table, if it exists.

        Lower means either left or above of the current table.

        :param sorted_tables: The tables sorted beforehand, based on axis.
        :param axis: The axis used to determine whether a table is
            lower or not. Either 'x' or 'y'.
        :return: The upper bound of the next lower table, if it exists.
            Otherwise, None.
        """
        idx = sorted_tables.index(table)
        if idx == 0:
            return None
        getter1 = attrgetter(f"bbox.{axis}1")
        getter2 = attrgetter(f"bbox.{axis}0")
        lower = first_true(sorted_tables[idx - 1::-1],
                           pred=lambda t: getter1(t) < getter2(table))
        return cast(float, getter1(lower)) if lower else None

    def get_next_upper(sorted_tables: list[Table], axis: str) -> float | None:
        """ Return the lower bound of the next upper table, if it exists.

        Upper means either right or below of the current table.

        :param sorted_tables: The tables sorted beforehand, based on axis.
        :param axis: The axis used to determine whether a table is
            upper or not. Either 'x' or 'y'.
        :return: The lower bound of the next upper table, if it exists.
            Otherwise, None.
        """
        idx = sorted_tables.index(table)
        if idx == len(sorted_tables) - 1:
            return None
        getter1 = attrgetter(f"bbox.{axis}0")
        getter2 = attrgetter(f"bbox.{axis}1")
        upper = first_true(
            sorted_tables[idx + 1:],
            pred=lambda t: getter1(t) > getter2(table))
        return cast(float, getter1(upper)) if upper else None

    tables_y0 = sorted(tables, key=attrgetter("bbox.y0"))
    tables_y1 = sorted(tables, key=attrgetter("bbox.y1"))
    tables_x0 = sorted(tables, key=attrgetter("bbox.x0"))
    tables_x1 = sorted(tables, key=attrgetter("bbox.x1"))
    for table in tables:
        t_above = get_next_lower(tables_y0, "y")
        t_below = get_next_upper(tables_y1, "y")
        t_prev = get_next_lower(tables_x0, "x")
        t_next = get_next_upper(tables_x1, "x")
        bounds = Bounds(t_above, t_prev, t_below, t_next)
        table.potential_cells = [f.duplicate() for f in cells
                                 if bounds.within_bounds(f)]


def create_tables_from_page(page: LTPage) -> list[Table]:
    """ Use the cells on the page to create the tables.

    :param page: An LTPage.
    :return: A list of tables, where each table is minimal in the sense
        that it can not be easily split into multiple tables where each
        table still contains a stop col/row; they are also maximal, in
        the sense that no other cells exist on the page, that can be
        attributed to the table in a simple manner.
    """
    time_cells, non_time_cells, invalid_cells = get_cells_from_page(page)
    t = Table.from_time_cells(time_cells)
    other_cells = non_time_cells
    t.insert_repeat_cells(other_cells)
    t.print(None)
    tables = t.max_split(other_cells)
    assign_other_cells_to_tables(tables, other_cells)
    for t in tables:
        t.expand_all()
        logger.info("Found the following table:")
        t.print(None)
        t.cleanup(tables[0] if t != tables[0] else None)
        logger.info("With the following types:")
        t.print_types()
    tables = merge_tables(tables)
    return tables


def tables_to_timetables(tables: list[Table]) -> list[TimeTable]:
    timetables = []
    for table in tables:
        timetable = table.to_timetable()
        if not timetable:
            continue
        timetables.append(timetable)
    return timetables


def sniff_page_count(file: str | Path) -> int:
    """ Return the number of pages in the given PDF. """

    with open(file, "rb") as file:
        parser = PDFParser(file)
        document = PDFDocument(parser)
        page_count = document.catalog["Pages"].resolve()["Count"]
    return page_count


def get_pages(file: str | Path) -> Iterator[LTPage]:
    """ Return the lazy iterator over the selected pages. """
    # Disable advanced layout analysis.
    laparams = LAParams(boxes_flow=None, all_texts=True)
    return extract_pages(
        file, laparams=laparams, page_numbers=Config.pages.page_ids)


def split_line_into_fields(line: Line) -> list[PDFField]:
    """ Split the given chars into fields,
    merging multiple fields, based on their x coordinates. """
    fields = []
    if len(line) == 0:
        return fields

    # Fields are semi-continuous streams of chars. May not be strictly
    #  continuous, because we rounded the coordinates.
    for char in sorted(line, key=attrgetter("x0")):
        char_field = PDFField.from_char(char)
        new_field = not fields or not fields[-1].is_next_to(char_field)
        if new_field:
            fields.append(char_field)
            continue
        fields[-1].append_char(char)

    return fields


def split_df_into_lines(df: pd.DataFrame) -> Lines:
    """ Turn the df into a list of Line. A list of chars is part of the same
    line if the pairwise y0-distance between the chars is less than a max. """

    line_y0 = 0
    lines: Lines = []
    max_char_distance = round((df["y1"] - df["y0"]).mean()) / 2
    for val in df.sort_values(["y0", "x0"]).itertuples(False, "Char"):
        new_line = abs(val.y0 - line_y0) > max_char_distance
        if not lines or new_line:
            line_y0 = val.y0
            lines.append([])
        lines[-1].append(val)

    return lines


def dataframe_to_rows(char_df: pd.DataFrame) -> list[Row]:
    """ Use the char_df to create rows. """
    rows = []
    start = time()

    for line in split_df_into_lines(char_df):
        row = Row.from_fields(split_line_into_fields(line))
        rows.append(row)

    logger.info(f"Processing of rows took: "
                f"{time() - start:.2f} seconds.")
    return rows


def get_pdf_tables_from_df(char_df: pd.DataFrame) -> list[PDFTable]:
    """ Create PDFTables using the char_df. """
    rows = dataframe_to_rows(char_df)
    pdf_tables = []
    for table in cleanup_tables(split_rows_into_tables(rows)):
        if table.empty:
            continue
        table.fix_split_stopnames()
        pdf_tables.append(table)
    return pdf_tables


def pdf_tables_to_timetables(pdf_tables: list[PDFTable]) -> list[TimeTable]:
    """ Create TimeTables using the PDFTables"""
    timetables = []
    for table in pdf_tables:
        timetable = table.to_timetable()
        timetables.append(timetable)
    return timetables


def tables_to_csv(page_id: int, tables: list[Table] | list[PDFTable]) -> None:
    """ Export the given tables to the temporary directory as .csv files.

    :param page_id: The page_id of the page the tables come from.
    :param tables: The tables we want to export.
    """
    page = Config.pages.page_num(page_id)
    input_name = Path(Config.filename).stem
    logger.info(f"Writing tables of page {page} "
                f"as .csv to {Config.temp_dir}...")
    for table_id, table in enumerate(tables):
        fname = f"{page:02}-{table_id:02}-{input_name}.csv"
        path = Config.temp_dir.joinpath(fname)
        table.to_file(path)


def page_to_timetables(page: LTPage) -> list[TimeTable]:
    """ Extract all timetables from the given page. """
    if Config.use_legacy_extraction:
        logger.info("Using legacy extraction algorithm.")
        char_df = get_chars_dataframe(page)
        pdf_tables = get_pdf_tables_from_df(char_df)
        tables_to_csv(page.pageid, pdf_tables)
        time_tables = pdf_tables_to_timetables(pdf_tables)
    else:
        cell_tables = create_tables_from_page(page)
        tables_to_csv(page.pageid, cell_tables)
        time_tables = tables_to_timetables(cell_tables)

    logger.info(f"Number of tables found: {len(time_tables)}")
    return time_tables


def preprocess_check() -> bool:
    """ Check if we could theoretically preprocess the pdf. """
    if not Config.preprocess:
        logger.info("Preprocessing was disabled via config. "
                    "Continuing with raw pdf file...")
        return False
    try:
        from ghostscript import Ghostscript  # noqa: F401

        return True
    except (ImportError, RuntimeError):
        logger.warning("Ghostscript library does not seem to be "
                       "installed. Skipping preprocessing...")
        return False


class Reader:
    """ Class which oversees the reading of the file and handles
    e.g. the removal of any temporary files. """

    def __init__(self) -> None:
        self.tempfile: NamedTemporaryFile = None
        self.filepath = Path(Config.filename).resolve()

    def __del__(self) -> None:
        self._remove_preprocess_tempfile()

    def _remove_preprocess_tempfile(self) -> None:
        if not self.tempfile:
            return
        try:
            os.unlink(self.tempfile.name)
        except OSError:
            pass

    def preprocess(self) -> None:
        """ Preprocess the PDF, if ghostscript is installed.

        Remove invisible text (most likely used for OCR/etc.), as well as
        images and vector graphics, to improve the performance.
        """
        if not preprocess_check():
            return

        from ghostscript import Ghostscript, GhostscriptError

        logger.info("Beginning preprocessing...")
        start = time()
        prefix = f"p2g_preprocess_{self.filepath.stem}_"
        self.tempfile = NamedTemporaryFile(
            delete=False, prefix=prefix, suffix=".pdf")
        # GS can't use an open file as outfile (maybe system dependent).
        self.tempfile.close()

        gs_args = ["gs", "-sDEVICE=pdfwrite", "-dNOPAUSE", "-dFILTERIMAGE",
                   "-dFILTERVECTOR", "-dPRINTED=true", "-dFitPage",
                   "-dBlackText", "-q", "-dBATCH ",
                   f"-sOutputFile={self.tempfile.name}", str(self.filepath)]

        try:
            Ghostscript(*gs_args)
            if Config.output_pp:
                copyfile(self.tempfile.name,
                         Config.output_dir.joinpath("preprocessed.pdf"))
        except GhostscriptError as e:
            logger.error("Ghostscript encountered an error trying to convert "
                         f"{self.filepath} into {self.tempfile.name}.")
            raise e
        logger.info(f"Preprocessing done. Took {time() - start:.2f}s")

    def get_pages(self) -> Iterator[LTPage]:
        """ Return the pdfminer page iterator, which is lazy. """
        file = self.tempfile.name if self.tempfile else self.filepath
        try:
            return get_pages(file)
        except PDFSyntaxError as e:
            logger.error(f"PDFFile '{file}' could not be read. Are you sure "
                         "it's a valid pdf file? This may also sometimes "
                         "happen for no apparent reason. Please try again.")
            logger.error(e)
            sys.exit(PDF_READ_ERROR_CODE)

    def assert_valid_pages(self) -> None:
        """ Checks that the given pages exist in the PDF, exits if not. """

        page_ids = Config.pages.page_ids
        # All pages.
        if page_ids is None:
            return

        pages = Config.pages.pages
        try:
            count = sniff_page_count(self.filepath)
        except (OSError, PermissionError, PDFSyntaxError):
            logger.error("Could not determine number of pages. Is this PDF "
                         "valid and readable?")
            sys.exit(PDF_READ_ERROR_CODE)
        oob_page_ids = [page_id for page_id in page_ids if page_id > count]
        # No pages are out of bounds.
        if not oob_page_ids:
            return

        oob_pages_string = ", ".join([str(page_id) for page_id in pages])
        msg = (f"The PDF only has {count} {{}}, but the following {{}} "
               f"requested: {oob_pages_string}\n"
               f"Please ensure the pages given exist in the PDF or use "
               f"'all', to read all pages.\nQuitting...")

        given_pages = "page was" if len(oob_page_ids) == 1 else "pages were"
        pdf_pages = "page" if count == 1 else "pages"

        logger.error(msg.format(pdf_pages, given_pages))
        sys.exit(INVALID_PAGES_QUIT_CODE)

    def read(self) -> list[TimeTable]:
        """ Return the timetables from all given pages. """

        self.assert_valid_pages()
        self.preprocess()

        timetables = []
        start = time()
        for page in self.get_pages():
            page_num = Config.pages.page_num(page.pageid)
            logger.info(f"Basic reading of page {page_num} took: "
                        f"{time() - start:.2f} seconds.")
            timetables += page_to_timetables(page)
            start = time()

        return timetables<|MERGE_RESOLUTION|>--- conflicted
+++ resolved
@@ -35,13 +35,9 @@
 from pdf2gtfs.datastructures.table.bounds import Bounds
 from pdf2gtfs.datastructures.table.cell import C, Cell, Cs
 from pdf2gtfs.datastructures.table.celltype import T
-<<<<<<< HEAD
-from pdf2gtfs.datastructures.table.table import Table
-=======
 from pdf2gtfs.datastructures.table.table import (
-    cells_to_rows, group_cells_by, merge_tables, Table,
+    merge_tables, Table,
     )
->>>>>>> 5513ab3d
 from pdf2gtfs.datastructures.pdftable.pdftable import (
     cleanup_tables, PDFTable, Row, split_rows_into_tables,
     )
