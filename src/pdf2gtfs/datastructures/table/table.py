--- conflicted
+++ resolved
@@ -729,22 +729,6 @@
             whether the Days, etc. are in the header or in the footer.
         """
 
-<<<<<<< HEAD
-        def infer_cell_types() -> None:
-            """ Infer the CellTypes of each Cell.
-
-            This will infer the type multiple times, to accomodate
-            for changes in the type based on a previous inference.
-            """
-            # TODO: Instead, we could try to store the Type of each Cell and
-            #  only stop inference, when they no longer change.
-            #  Should watch for loops then, though.
-            for starter in self.left.row:
-                for cell in starter.col:
-                    cell.type.infer_type_from_neighbors()
-
-=======
->>>>>>> 5513ab3d
         def merge_stops(o: Orientation, stops: list[tuple[int, C]]) -> None:
             """ Merge consecutive Cells of Type Stop. """
             allow_merge = True
